#
#    Licensed under the Apache License, Version 2.0 (the "License"); you may
#    not use this file except in compliance with the License. You may obtain
#    a copy of the License at
#
#         http://www.apache.org/licenses/LICENSE-2.0
#
#    Unless required by applicable law or agreed to in writing, software
#    distributed under the License is distributed on an "AS IS" BASIS, WITHOUT
#    WARRANTIES OR CONDITIONS OF ANY KIND, either express or implied. See the
#    License for the specific language governing permissions and limitations
#    under the License.

import functools
import six

from oslo import messaging
from oslo.utils import uuidutils
from osprofiler import profiler

from senlin.common import context
from senlin.common import exception
from senlin.common.i18n import _
from senlin.common.i18n import _LI
from senlin.common import messaging as rpc_messaging
from senlin.db import api as db_api
from senlin.engine import action as actions
from senlin.engine import cluster as clusters
from senlin.engine import dispatcher
<<<<<<< HEAD
from senlin.engine import environment 
from senlin.engine import senlin_lock
=======
>>>>>>> 43531894
from senlin.engine import scheduler
from senlin.engine import senlin_lock
from senlin.openstack.common import log as logging
from senlin.openstack.common import service
from senlin.rpc import api as rpc_api

LOG = logging.getLogger(__name__)


def request_context(func):
    @functools.wraps(func)
    def wrapped(self, ctx, *args, **kwargs):
        if ctx is not None and not isinstance(ctx, context.RequestContext):
            ctx = context.RequestContext.from_dict(ctx.to_dict())
        try:
            return func(self, ctx, *args, **kwargs)
        except exception.SenlinException:
            raise messaging.rpc.dispatcher.ExpectedException()
    return wrapped


@profiler.trace_cls("rpc")
class EngineService(service.Service):
    """
    Manages the running instances from creation to destruction.
    All the methods in here are called from the RPC backend.  This is
    all done dynamically so if a call is made via RPC that does not
    have a corresponding method here, an exception will be thrown when
    it attempts to call into this class.  Arguments to these methods
    are also dynamically added and will be named as keyword arguments
    by the RPC caller.
    """

    def __init__(self, host, topic, manager=None):
        super(EngineService, self).__init__()
        # TODO(Qiming): call environment.initialize() when environment
        # is ready
        self.host = host
        self.topic = topic
        self.dispatcher_topic = rpc_api.ENGINE_DISPATCHER_TOPIC

        # The following are initialized here, but assigned in start() which
        # happens after the fork when spawning multiple worker processes
        self.engine_id = None
        self.TG = None
        self.target = None

    def start(self):
        self.engine_id = senlin_lock.BaseLock.generate_engine_id()
        self.TG = scheduler.ThreadGroupManager()

        # TODO(Yanyan): create a dispatcher for this engine thread.
        # This dispatcher will run in a greenthread and it will not
        # stop until being notified or the engine is stopped.
        self.dispatcher = dispatcher.Dispatcher(self,
                                                self.dispatcher_topic,
                                                rpc_api.RPC_API_VERSION,
                                                self.TG)
        LOG.debug("Starting dispatcher for engine %s" % self.engine_id)
        self.dispatcher.start()

        target = messaging.Target(version=rpc_api.RPC_API_VERSION,
                                  server=self.host,
                                  topic=self.topic)
        self.target = target
        server = rpc_messaging.get_rpc_server(target, self)
        server.start()

        super(EngineService, self).start()

    def stop(self):
        # Stop rpc connection at first for preventing new requests
        LOG.info(_LI("Attempting to stop engine service..."))
        try:
            self.conn.close()
        except Exception:
            pass

        # Notify dispatcher to stop all action threads it started.
        self.dispatcher.stop()

        # Terminate the engine process
        LOG.info(_LI("All threads were gone, terminating engine"))
        super(EngineService, self).stop()

    @request_context
    def list_profile_types(self, context):
        types = environment.global_env().get_profile_types()
        return types

    @request_context
    def identify_cluster(self, context, cluster_name):
        """
        The identify_cluster method returns the cluster id for a
        single, live cluster given the cluster name.

        :param context: RPC context.
        :param cluster_name: Name or ID of the cluster to look up.
        """
        if uuidutils.is_uuid_like(cluster_name):
            db_cluster = db_api.cluster_get(context, cluster_name,
                                            show_deleted=True)
            # may be the name is in uuid format, so if get by id returns None,
            # we should get the info by name again
            if not db_cluster:
                db_cluster = db_api.cluster_get_by_name(context, cluster_name)
        else:
            db_cluster = db_api.cluster_get_by_name(context, cluster_name)
        if db_cluster:
            cluster = clusters.Cluster.load(context, cluster=db_cluster)
            return dict(cluster.id)
        else:
            raise exception.ClusterNotFound(cluster_name=cluster_name)

    def _get_cluster(self, context, cluster_identity, show_deleted=False):
        """
        Get Cluster record in DB based on cluster id
        """
        # Currently, cluster_identity is cluster id OR cluster name
        # TODO(Yanyan): use full cluster identity as input, e.g.
        #       *cluster_name/cluster_id*
        cluster_id = self.identify_cluster(context, cluster_identity)

        db_cluster = db_api.cluster_get(context, cluster_id,
                                        show_deleted=show_deleted,
                                        eager_load=True)

        if db_cluster is None:
            raise exception.ClusterNotFound(cluster_name=cluster_identity)

        return db_cluster

    @request_context
    def show_cluster(self, context, cluster_identity):
        """
        Return detailed information about one or all clusters.

        :param context: RPC context.
        :param cluster_identity: Name or ID of the cluster you want to show,
               or None to show all.
        """
        if cluster_identity is not None:
            db_cluster = self._get_cluster(context, cluster_identity,
                                           show_deleted=True)
            cluster_list = clusters.Cluster.load(context, cluster=db_cluster)
        else:
            cluster_list = clusters.Cluster.load_all(context,
                                                     show_deleted=True)

        # Format clusters info
        clusters_info = []
        for cluster in cluster_list:
            clusters_info.append(cluster.to_dict())

        return {'clusters': clusters_info}

    @request_context
    def list_clusters(self, context, limit=None, marker=None, sort_keys=None,
                      sort_dir=None, filters=None, tenant_safe=True,
                      show_deleted=False, show_nested=False):
        """
        The list_clusters method returns attributes of all clusters.

        :param context: RPC context
        :param limit: the number of clusters to list (integer or string)
        :param marker: the ID of the last item in the previous page
        :param sort_keys: an array of fields used to sort the list
        :param sort_dir: the direction of the sort ('asc' or 'desc')
        :param filters: a dict with attribute:value to filter the list
        :param tenant_safe: if true, scope the request by the current tenant
        :param show_deleted: if true, show soft-deleted clusters
        :param show_nested: if true, show nested clusters
        :returns: a list of formatted clusters
        """
        cluster_list = clusters.Cluster.load_all(context, limit, marker,
                                                 sort_keys, sort_dir,
                                                 filters, tenant_safe,
                                                 show_deleted, show_nested)

        # Format clusters info
        return [c.to_dict() for c cluster_list]

    @request_context
    def create_cluster(self, context, name, profile_id, size, args):
        '''
        Handle request to perform a create action on a cluster

        :param cntxt: RPC context.
        :param name: Name of the cluster to created.
        :param profile_id: Profile used to create cluster nodes.
        :param size: Desired size of cluster to be created.
        :param args: A dictionary of other parameters
        '''
        LOG.info(_LI('Creating cluster %s'), name)

        kwargs = {
            'parent': args.get('parent', ''),
            'user': context.get('username', ''),
            'project': context.get('tenant_id', ''),
            'timeout': args.get('timeout', 0),
            'tags': args.get('tags', {}),
        }

        # Create a Cluster instance
        cluster = clusters.Cluster(name, profile_id, size, **kwargs)
        cluster.store()
        # Build an Action for Cluster creating
        action = actions.Action(context, cluster, 'CLUSTER_CREATE', **kwargs)
        action.store()
        # Notify Dispatchers that a new action has been ready.
        dispatcher.notify(context,
                          self.dispatcher.NEW_ACTION,
                          None,
                          action_id=action.id)

        return cluster.id

    @request_context
    def update_cluster(self, context, cluster_identity, profile_id):
        """
        Handle request to perform a update action on a cluster

        :param context: RPC context.
        :param cluster_identity: Name or ID of the cluster you want to update.
        :param profile: Profile used to update the cluster's nodes.
        """
        # Get the database representation of the existing cluster
        db_cluster = self._get_cluster(context, cluster_identity)
        LOG.info(_LI('Updating cluster %s'), db_cluster.name)

        cluster = clusters.Cluster.load(context, cluster=db_cluster)
        if cluster.status == cluster.ERROR:
            msg = _('Updating a cluster when it is errored')
            raise exception.NotSupported(feature=msg)

        if cluster.status == cluster.DELETED:
            msg = _('Updating a cluster which has been deleted')
            raise exception.NotSupported(feature=msg)

        kwargs = {
            'profile_id': profile_id
        }

        action = actions.Action(context, cluster, 'CLUSTER_UPDATE', **kwargs)
        dispatcher.notify(context,
                          self.dispatcher.NEW_ACTION,
                          None,
                          action_id=action.id)

        return cluster.id

    @request_context
    def delete_cluster(self, context, cluster_identity):
        """
        Handle request to perform a delete action on a cluster

        :param context: RPC context.
        :param cluster_identity: Name or ID of the cluster you want to delete.
        """

        db_cluster = self._get_cluster(context, cluster_identity)
        LOG.info(_LI('Deleting cluster %s'), db_cluster.name)

        cluster = clusters.Cluster.load(context, cluster=db_cluster)
        action = actions.Action(context, cluster, 'CLUSTER_DELETE')
        res = dispatcher.notify(context,
                                self.dispatcher.NEW_ACTION,
                                None,
                                action_id=action.id)

        return res<|MERGE_RESOLUTION|>--- conflicted
+++ resolved
@@ -12,7 +12,6 @@
 #    under the License.
 
 import functools
-import six
 
 from oslo import messaging
 from oslo.utils import uuidutils
@@ -27,11 +26,7 @@
 from senlin.engine import action as actions
 from senlin.engine import cluster as clusters
 from senlin.engine import dispatcher
-<<<<<<< HEAD
-from senlin.engine import environment 
-from senlin.engine import senlin_lock
-=======
->>>>>>> 43531894
+from senlin.engine import environment
 from senlin.engine import scheduler
 from senlin.engine import senlin_lock
 from senlin.openstack.common import log as logging
@@ -212,7 +207,7 @@
                                                  show_deleted, show_nested)
 
         # Format clusters info
-        return [c.to_dict() for c cluster_list]
+        return [c.to_dict() for c in cluster_list]
 
     @request_context
     def create_cluster(self, context, name, profile_id, size, args):
