# Licensed under the Apache License, Version 2.0 (the "License"); you may
# not use this file except in compliance with the License. You may obtain
# a copy of the License at
#
#         http://www.apache.org/licenses/LICENSE-2.0
#
# Unless required by applicable law or agreed to in writing, software
# distributed under the License is distributed on an "AS IS" BASIS, WITHOUT
# WARRANTIES OR CONDITIONS OF ANY KIND, either express or implied. See the
# License for the specific language governing permissions and limitations
# under the License.

'''
Interface for database access.

SQLAlchemy is currently the only supported backend.
'''

from oslo.config import cfg
from oslo.db import api

CONF = cfg.CONF


_BACKEND_MAPPING = {'sqlalchemy': 'senlin.db.sqlalchemy.api'}

IMPL = api.DBAPI.from_config(CONF, backend_mapping=_BACKEND_MAPPING)


def get_engine():
    return IMPL.get_engine()


def get_session():
    return IMPL.get_session()


# Clusters
def cluster_create(context, values):
    return IMPL.cluster_create(context, values)


def cluster_get(context, cluster_id, show_deleted=False, tenant_safe=True):
    return IMPL.cluster_get(context, cluster_id, show_deleted=show_deleted,
                            tenant_safe=tenant_safe)


def cluster_get_by_name(context, cluster_name):
    return IMPL.cluster_get_by_name(context, cluster_name)


def cluster_get_by_name_and_parent(context, cluster_name, parent):
    return IMPL.cluster_get_by_name_and_parent(context, cluster_name, parent)


def cluster_get_all(context, limit=None, sort_keys=None, marker=None,
                    sort_dir=None, filters=None, tenant_safe=True,
                    show_deleted=False, show_nested=False):
    return IMPL.cluster_get_all(context, limit, sort_keys,
                                marker, sort_dir, filters, tenant_safe,
                                show_deleted, show_nested)


def cluster_get_all_by_parent(context, parent):
    return IMPL.cluster_get_all_by_parent(context, parent)


def cluster_count_all(context, filters=None, tenant_safe=True,
                      show_deleted=False, show_nested=False):
    return IMPL.cluster_count_all(context, filters=filters,
                                  tenant_safe=tenant_safe,
                                  show_deleted=show_deleted,
                                  show_nested=show_nested)


def cluster_update(context, cluster_id, values):
    return IMPL.cluster_update(context, cluster_id, values)


def cluster_delete(context, cluster_id):
    return IMPL.cluster_delete(context, cluster_id)


# Nodes
def node_create(context, values):
    return IMPL.node_create(context, values)


def node_get(context, node_id):
    return IMPL.node_get(context, node_id)


def node_get_all(context):
    return IMPL.node_get_all(context)


def node_get_all_by_cluster(context, cluster_id):
    return IMPL.node_get_all_by_cluster(context, cluster_id)


def node_get_by_name_and_cluster(context, node_name, cluster_id):
    return IMPL.node_get_by_name_and_cluster(context,
                                             node_name, cluster_id)


def node_get_by_physical_id(context, physical_id):
    return IMPL.node_get_by_physical_id(context, physical_id)


def node_set_status(context, node_id, status):
    # TODO(Qiming): Update nodes in cluster table; set status to
    #               ACTIVE if all created.
    return IMPL.node_set_status(context, node_id, status)


def node_migrate(context, node_id, from_cluster, to_cluster):
    return IMPL.node_migrate(context, node_id, from_cluster, to_cluster)


# Locks
def cluster_lock_create(cluster_id, worker_id):
    return IMPL.cluster_lock_create(cluster_id, worker_id)


def cluster_lock_steal(cluster_id, old_worker_id, new_worker_id):
    return IMPL.cluster_lock_steal(cluster_id, old_worker_id, new_worker_id)


def cluster_lock_release(cluster_id, worker_id):
    return IMPL.cluster_lock_release(cluster_id, worker_id)


def node_lock_create(node_id, worker_id):
    return IMPL.node_lock_create(node_id, worker_id)


def node_lock_steal(node_id, old_worker_id, new_worker_id):
    return IMPL.node_lock_steal(node_id, old_worker_id, new_worker_id)


def node_lock_release(node_id, worker_id):
    return IMPL.node_lock_release(node_id, worker_id)


# Policies
def policy_create(context, values):
    return IMPL.policy_create(context, values)


def policy_get(context, policy_id, show_deleted=False):
    return IMPL.policy_get(context, policy_id)


def policy_get_all(context, show_deleted=False):
    return IMPL.policy_get_all(context, show_deleted)


def policy_update(context, policy_id, values):
    return IMPL.policy_update(context, policy_id, values)


def policy_delete(context, policy_id, force=False):
    return IMPL.policy_delete(context, policy_id, force)


# Cluster-Policy Associations
def cluster_attach_policy(context, cluster_id, policy_id, values):
    return IMPL.cluster_attach_policy(context, cluster_id, policy_id, values)


def cluster_get_policies(context, cluster_id):
    return IMPL.cluster_get_policies(context, cluster_id)


def cluster_detach_policy(context, cluster_id, policy_id):
    return IMPL.cluster_detach_policy(context, cluster_id, policy_id)


def cluster_enable_policy(context, cluster_id, policy_id):
    return IMPL.cluster_get_policies(context, cluster_id, policy_id)


def cluster_disable_policy(context, cluster_id, policy_id):
    return IMPL.cluster_disable_policy(context, cluster_id, policy_id)


# Profiles
def profile_create(context, values):
    return IMPL.profile_create(context, values)


def profile_get(context, profile_id):
    return IMPL.profile_get(context, profile_id)


def profile_get_all(context):
    return IMPL.profile_get_all(context)


def profile_update(context, profile_id, values):
    return IMPL.profile_update(context, profile_id, values)


# Events
def event_create(context, values):
    return IMPL.event_create(context, values)


def event_get(context, event_id):
    return IMPL.event_get(context, event_id)


def event_get_all(context):
    return IMPL.event_get_all(context)


def event_count_by_cluster(context, cluster_id):
    return IMPL.event_count_by_cluster(context, cluster_id)


def event_get_all_by_cluster(context, cluster_id, limit=None, marker=None,
                             sort_keys=None, sort_dir=None, filters=None):
    return IMPL.event_get_all_by_cluster(context, cluster_id,
                                         limit=limit, marker=marker,
                                         sort_keys=sort_keys,
                                         sort_dir=sort_dir,
                                         filters=filters)


# Actions
def action_create(context, values):
    return IMPL.action_create(context, values)


def action_get(context, action_id):
    return IMPL.action_get(context, action_id)


def action_get_1st_ready(context):
    return IMPL.action_get_1st_ready(context)


def action_get_all_ready(context):
    return IMPL.action_get_all_ready(context)


def action_get_all_by_owner(context, owner):
    return IMPL.action_get_all_by_owner(context, owner)


def action_get_all(context):
    return IMPL.action_get_all(context)


def action_add_dependency(context, depended, dependent):
    return IMPL.action_add_dependency(context, depended, dependent)

 
def action_del_dependency(context, depended, dependent):
    return IMPL.action_del_dependency(context, depended, dependent)


def action_mark_succeeded(context, action_id):
    return IMPL.action_mark_succeeded(context, action_id)


def action_mark_failed(context, action_id):
    return IMPL.action_mark_failed(context, action_id)


def action_mark_cancelled(context, action_id):
    return IMPL.action_mark_cancelled(context, action_id)


def action_start_work_on(context, action_id, owner):
    return IMPL.action_start_work_on(context, action_id, owner)


<<<<<<< HEAD
def action_update(context, action_id, values):
    return IMPL.action_update(context, action_id, values)


def action_delete(context, action_id, force=False):
    return IMPL.action_delete(context, action_id, force)


=======
>>>>>>> 714cc8ad
def db_sync(engine, version=None):
    """Migrate the database to `version` or the most recent version."""
    return IMPL.db_sync(engine, version=version)


def db_version(engine):
    """Display the current database version."""
    return IMPL.db_version(engine)<|MERGE_RESOLUTION|>--- conflicted
+++ resolved
@@ -276,17 +276,10 @@
     return IMPL.action_start_work_on(context, action_id, owner)
 
 
-<<<<<<< HEAD
-def action_update(context, action_id, values):
-    return IMPL.action_update(context, action_id, values)
-
-
 def action_delete(context, action_id, force=False):
     return IMPL.action_delete(context, action_id, force)
 
 
-=======
->>>>>>> 714cc8ad
 def db_sync(engine, version=None):
     """Migrate the database to `version` or the most recent version."""
     return IMPL.db_sync(engine, version=version)
